--- conflicted
+++ resolved
@@ -42,25 +42,16 @@
 
     @log_duration
     def validate_sql(
-<<<<<<< HEAD
         self,
         selectors: List[str],
         exclusions: List[str],
         mode: str = "batch",
         concurrency: int = 10,
-    ) -> List[dict]:
+    ) -> Project:
         sql_validator = SqlValidator(self.client, self.project, concurrency)
         sql_validator.build_project(selectors, exclusions)
-        errors = sql_validator.validate(mode)
-        return [vars(error) for error in errors]
-=======
-        self, selectors: List[str], mode: str = "batch", concurrency: int = 10
-    ) -> Project:
-        sql_validator = SqlValidator(self.client, self.project, concurrency)
-        sql_validator.build_project(selectors)
         project = sql_validator.validate(mode)
         return project
->>>>>>> ac4aafcd
 
     @log_duration
     def validate_data_tests(self) -> List[DataTestError]:
