--- conflicted
+++ resolved
@@ -323,14 +323,10 @@
             The '*' wildcard selects all models or explores. For instance,\
             'model_name.*' would select all explores in the 'model_name' model.",
     )
-<<<<<<< HEAD
-    subparser.add_argument("--batch", action="store_true")
-=======
-    subparser.add_argument("--explores", nargs="+", default=["*.*"])
     subparser.add_argument(
         "--mode", choices=["batch", "single", "hybrid"], default="batch"
     )
->>>>>>> cf9cdccb
+
 
 
 def connect(
