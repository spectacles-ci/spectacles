import argparse
import asyncio
import importlib.metadata
import json
import logging
import os
import platform
import re
import sys
from argparse import ArgumentParser, Namespace
from pathlib import Path
from typing import Any, Callable, Dict, List, Optional, Sequence, Union, cast

import httpx
import yaml
from yaml.parser import ParserError

import spectacles.printer as printer
import spectacles.tracking as tracking
from spectacles.client import DEFAULT_API_VERSION, LookerClient
from spectacles.exceptions import (
    GenericValidationError,
    LookerApiError,
    SpectaclesException,
)
from spectacles.logger import GLOBAL_LOGGER as logger
from spectacles.logger import set_file_handler
from spectacles.runner import Runner
from spectacles.utils import log_duration
from spectacles.validators.data_test import DATA_TEST_CONCURRENCY

__version__ = importlib.metadata.version("spectacles")


class ConfigFileAction(argparse.Action):
    """Parses an arbitrary config file and assigns its values as arg defaults."""

    def __call__(
        self,
        parser: ArgumentParser,
        namespace: Namespace,
        values: Union[str, Sequence[Any], None],
        option_string: Optional[str] = None,
    ) -> None:
        """Populates argument defaults with values from the config file.

        Args:
            parser: Parent argparse parser that is calling the action.
            namespace: Object where parsed values will be set.
            values: Parsed values to be set to the namespace.
            option_string: Argument string, e.g. "--optional".

        """
        config = self.parse_config(path=values)  # type: ignore
        for dest, value in config.items():
            for action in parser._actions:
                if dest == action.dest:
                    """Required actions that are fulfilled by config are no longer
                    required from the command line."""
                    action.required = False
                    # Override default if not previously set by an environment variable.
                    if not isinstance(action, EnvVarAction) or not os.environ.get(
                        action.env_var
                    ):
                        setattr(namespace, dest, value)
                    break
            else:
                raise SpectaclesException(
                    name="invalid-config-file-param",
                    title="Invalid configuration file parameter.",
                    detail=f"Parameter '{dest}' in {values} is not valid.",
                )
        parser.set_defaults(**config)

    def parse_config(self, path: str) -> Dict[str, Any]:
        """Base method for parsing an arbitrary config format."""
        raise NotImplementedError()


class YamlConfigAction(ConfigFileAction):
    """Parses a YAML config file and assigns its values as argument defaults."""

    def parse_config(self, path: str) -> Dict[str, Any]:
        """Loads a YAML config file, returning its dictionary format.

        Args:
            path: Path to the config file to be loaded.

        Returns:
            dict: Dictionary representation of the config file.

        """
        try:
            with Path(path).open("r") as file:
                return cast(Dict[str, Any], yaml.safe_load(file))
        except (FileNotFoundError, ParserError) as error:
            raise argparse.ArgumentError(self, str(error))


class EnvVarAction(argparse.Action):
    """Uses an argument default defined in an environment variable.

    Args:
        env_var: The name of the environment variable to get the default from.
        required: The argument's requirement status as defined in add_argument.
        default: The argument default as defined in add_argument.
        **kwargs: Arbitrary keyword arguments.

    """

    def __init__(
        self,
        env_var: str,
        required: bool = False,
        default: Optional[str] = None,
        **kwargs: Any,
    ):
        self.env_var = env_var
        if env_var in os.environ:
            default = os.environ[env_var]
        if required and default:
            required = False
        super().__init__(default=default, required=required, **kwargs)

    def __call__(
        self,
        parser: ArgumentParser,
        namespace: Namespace,
        values: Union[str, Sequence[Any], None],
        option_string: Optional[str] = None,
    ) -> None:
        """Sets the argument value to the namespace during parsing.

        Args:
            parser: Parent argparse parser that is calling the action.
            namespace: Object where parsed values will be set.
            values: Parsed values to be set to the namespace.
            option_string: Argument string, e.g. "--optional".

        """
        setattr(namespace, self.dest, values)


class EnvVarStoreTrueAction(argparse._StoreTrueAction):
    def __init__(
        self, env_var: str, required: bool = False, default: bool = False, **kwargs: Any
    ):
        self.env_var = env_var
        if env_var in os.environ:
            value = os.environ[env_var].lower()
            if value not in ("true", "false"):
                raise SpectaclesException(
                    name="invalid-env-var-value",
                    title="Invalid value for environment variable.",
                    detail=(
                        f"Allowed values for {env_var} are 'true' or 'false' "
                        f"(case-insensitive), received '{value}'"
                    ),
                )
            default = True if value == "true" else False
        if required and default:
            required = False
        super().__init__(default=default, required=required, **kwargs)

    def __call__(
        self,
        parser: ArgumentParser,
        namespace: Namespace,
        values: Union[str, Sequence[Any], None],
        option_string: Optional[str] = None,
    ) -> None:
        setattr(namespace, self.dest, True)


def handle_exceptions(function: Callable[..., Any]) -> Callable[..., Any]:
    """Wrapper for handling custom exceptions by logging them.

    Args:
        function: Callable to wrap and handle exceptions for.

    Returns:
        callable: Wrapped callable.

    """

    def wrapper(*args: Any, **kwargs: Any) -> Any:
        try:
            return function(*args, **kwargs)
        except GenericValidationError as error:
            sys.exit(error.exit_code)
        except LookerApiError as error:
            logger.error(
                f"\n{error}\n\n"
                + printer.dim(
                    "Run in verbose mode (-v) or check your log file to see the full "
                    "response from the Looker API. "
                    "For support, please create an issue at "
                    "https://github.com/spectacles-ci/spectacles/issues"
                )
                + "\n"
            )
            looker_api_response = json.dumps(error.looker_api_response, indent=2)
            logger.debug(
                f"Spectacles received a {error.status} response code from "
                f"the Looker API with the following details: {looker_api_response}\n"
            )
            sys.exit(error.exit_code)
        except SpectaclesException as error:
            logger.error(
                f"\n{error}\n\n"
                + printer.dim(
                    "For support, please create an issue at "
                    "https://github.com/spectacles-ci/spectacles/issues"
                )
                + "\n"
            )
            sys.exit(error.exit_code)
        except KeyboardInterrupt as error:
            logger.debug(error, exc_info=True)
            logger.info("Spectacles was manually interrupted.")
            sys.exit(1)
        except Exception as error:
            logger.debug(error, exc_info=True)
            logger.error(
                f'\nEncountered unexpected {error.__class__.__name__}: "{error}"\n'
                f"Full error traceback logged to file.\n\n"
                + printer.dim(
                    "For support, please create an issue at "
                    "https://github.com/spectacles-ci/spectacles/issues"
                )
                + "\n"
            )
            sys.exit(1)

    return wrapper


def preprocess_dash(arg: str) -> str:
    """Replace any dashes with tildes, otherwise argparse will assume they're options"""
    return re.sub(r"^-(?=([\w_\*]+/[\w_\*]+)|(\d+)$)", "~", arg)


def restore_dash(arg: str) -> str:
    """Convert leading tildes back to dashes."""
    return re.sub(r"^~", "-", arg)


def process_pin_imports(input: List[str]) -> dict[str, str]:
    return dict(arg.split(":") for arg in input)


@handle_exceptions
def main() -> None:
    """Runs main function. This is the entry point."""
    if sys.version_info < (3, 9):
        raise SpectaclesException(
            name="insufficient-python-version",
            title="Spectacles requires Python 3.9 or higher.",
            detail="The current Python version is %s." % platform.python_version(),
        )

    # Convert leading `-` to `~` so they don't break `parse_args`
    inputs = [preprocess_dash(arg) for arg in sys.argv[1:]]
    parser = create_parser()
    args = parser.parse_args(inputs)

    branch = getattr(args, "branch", None)
    commit_ref = getattr(args, "commit_ref", None)
    ref = branch or commit_ref
    target = getattr(args, "target", None)
    incremental = getattr(args, "incremental", None)

    pin_imports = process_pin_imports(getattr(args, "pin_imports", []))

    # Normally would be cleaner to handle this with an argparse mutually exclusive
    # group, but this doesn't work with --commit-ref and --remote-reset also needing
    # to be mutually exclusive, so raise the error manually.
    if branch and commit_ref:
        parser.error("argument --commit-ref not allowed with argument --branch")

    if target and not incremental:
        parser.error(
            "argument --target can only be passed in incremental mode (--incremental)"
        )

    for handler in logger.handlers:
        handler.setLevel(args.log_level)

    set_file_handler(args.log_dir)

    if not args.do_not_track:
        invocation_id = tracking.track_invocation_start(
            args.base_url,
            args.command,
            project=args.project if args.command != "connect" else None,
        )

    if args.command == "connect":
        asyncio.run(
            run_connect(
                base_url=args.base_url,
                client_id=args.client_id,
                client_secret=args.client_secret,
                port=args.port,
                api_version=args.api_version,
            )
        )
    elif args.command == "sql":
        asyncio.run(
            run_sql(
                log_dir=args.log_dir,
                project=args.project,
                ref=ref,
                filters=[restore_dash(arg) for arg in args.explores],
                base_url=args.base_url,
                client_id=args.client_id,
                client_secret=args.client_secret,
                port=args.port,
                api_version=args.api_version,
                fail_fast=args.fail_fast,
                incremental=args.incremental,
                target=args.target,
                remote_reset=args.remote_reset,
                concurrency=args.concurrency,
                profile=args.profile,
                runtime_threshold=args.runtime_threshold,
                chunk_size=args.chunk_size,
                pin_imports=pin_imports,
                ignore_hidden=args.ignore_hidden,
                use_personal_branch=args.use_personal_branch,
            )
        )
    elif args.command == "assert":
        asyncio.run(
            run_assert(
                project=args.project,
                ref=ref,
                filters=[restore_dash(arg) for arg in args.explores],
                base_url=args.base_url,
                client_id=args.client_id,
                client_secret=args.client_secret,
                port=args.port,
                api_version=args.api_version,
                remote_reset=args.remote_reset,
                pin_imports=pin_imports,
<<<<<<< HEAD
                use_personal_branch=args.use_personal_branch,
=======
                concurrency=args.concurrency,
>>>>>>> 743f64ff
            )
        )
    elif args.command == "content":
        asyncio.run(
            run_content(
                project=args.project,
                ref=ref,
                filters=[restore_dash(arg) for arg in args.explores],
                base_url=args.base_url,
                client_id=args.client_id,
                client_secret=args.client_secret,
                port=args.port,
                api_version=args.api_version,
                remote_reset=args.remote_reset,
                incremental=args.incremental,
                target=args.target,
                exclude_personal=args.exclude_personal,
                folders=[restore_dash(arg) for arg in args.folders],
                pin_imports=pin_imports,
                use_personal_branch=args.use_personal_branch,
            )
        )
    elif args.command == "lookml":
        asyncio.run(
            run_lookml(
                project=args.project,
                ref=ref,
                base_url=args.base_url,
                client_id=args.client_id,
                client_secret=args.client_secret,
                port=args.port,
                api_version=args.api_version,
                remote_reset=args.remote_reset,
                severity=args.severity,
                pin_imports=pin_imports,
                use_personal_branch=args.use_personal_branch,
            )
        )

    if not args.do_not_track:
        tracking.track_invocation_end(
            args.base_url,
            args.command,
            invocation_id,  # pyright: ignore[reportUnboundVariable, reportPossiblyUnboundVariable]
            args.project if args.command != "connect" else None,
        )


def create_parser() -> ArgumentParser:
    """Creates the top-level argument parser.

    Returns:
        ArgumentParser: Top-level argument parser.

    """
    parser = ArgumentParser(prog="spectacles")
    parser.add_argument("--version", action="version", version=__version__)
    subparser_action = parser.add_subparsers(
        title="Available sub-commands", dest="command"
    )
    base_subparser = _build_base_subparser()
    _build_connect_subparser(subparser_action, base_subparser)
    _build_lookml_subparser(subparser_action, base_subparser)
    _build_sql_subparser(subparser_action, base_subparser)
    _build_assert_subparser(subparser_action, base_subparser)
    _build_content_subparser(subparser_action, base_subparser)
    return parser


def _build_base_subparser() -> ArgumentParser:
    """Returns the base subparser with arguments required for every subparser.

    Returns:
        ArgumentParser: Base subparser with url and auth arguments.

    """
    base_subparser = ArgumentParser(add_help=False)
    base_subparser.add_argument(
        "--config-file",
        action=YamlConfigAction,
        help="The path to an optional YAML config file.",
    )
    base_subparser.add_argument(
        "--base-url",
        action=EnvVarAction,
        env_var="LOOKER_BASE_URL",
        required=True,
        help="The URL of your Looker instance, e.g. https://company-name.looker.com",
    )
    base_subparser.add_argument(
        "--client-id",
        action=EnvVarAction,
        env_var="LOOKER_CLIENT_ID",
        required=True,
        help="The client ID of the Looker user that Spectacles will authenticate as.",
    )
    base_subparser.add_argument(
        "--client-secret",
        action=EnvVarAction,
        env_var="LOOKER_CLIENT_SECRET",
        required=True,
        help="The client secret of the Looker user that Spectacles \
            will authenticate as.",
    )
    base_subparser.add_argument(
        "--port",
        type=int,
        action=EnvVarAction,
        env_var="LOOKER_PORT",
        help="The port of your Looker instance’s API. The default is port 443 (HTTPS) for GCP-hosted instances and 19999 for legacy instances.",
    )
    base_subparser.add_argument(
        "--api-version",
        type=float,
        action=EnvVarAction,
        env_var="LOOKER_API_VERSION",
        default=DEFAULT_API_VERSION,
        help="The version of the Looker API to use. The default is version 4.0.",
    )
    base_subparser.add_argument(
        "-v",
        "--verbose",
        action="store_const",
        dest="log_level",
        const=logging.DEBUG,
        default=logging.INFO,
        help="Display debug logging during Spectacles execution. \
            Useful for debugging and making bug reports.",
    )
    base_subparser.add_argument(
        "--log-dir",
        action=EnvVarAction,
        env_var="SPECTACLES_LOG_DIR",
        default="logs",
        help="The directory that Spectacles will write logs to.",
    )
    base_subparser.add_argument(
        "--do-not-track",
        action=EnvVarStoreTrueAction,
        env_var="SPECTACLES_DO_NOT_TRACK",
        help="Disables anonymised event tracking.",
    )

    return base_subparser


def _build_connect_subparser(
    subparser_action: argparse._SubParsersAction,  # type: ignore[type-arg]
    base_subparser: ArgumentParser,
) -> None:
    """Returns the subparser for the subcommand `connect`.

    Args:
        subparser_action (type): Description of parameter `subparser_action`.
        base_subparser (type): Description of parameter `base_subparser`.

    Returns:
        type: Description of returned object.

    """
    subparser_action.add_parser(
        "connect",
        parents=[base_subparser],
        help="Connect to Looker instance to test credentials.",
    )


def _build_validator_subparser(
    subparser_action: argparse._SubParsersAction,  # type: ignore[type-arg]
    base_subparser: ArgumentParser,
) -> ArgumentParser:
    """Returns the base subparser with arguments required for every validator.

    Returns:
        ArgumentParser: validator subparser with project, branch, remote reset and import projects arguments.

    """
    base_subparser.add_argument(
        "--project",
        action=EnvVarAction,
        env_var="LOOKER_PROJECT",
        required=True,
        help="The LookML project you want to test.",
    )
    base_subparser.add_argument(
        "--branch",
        action=EnvVarAction,
        env_var="LOOKER_GIT_BRANCH",
        help="The branch of your project that Spectacles will use to run queries.",
    )
    base_subparser.add_argument(
        "--use-personal-branch",
        action=EnvVarStoreTrueAction,
        env_var="SPECTACLES_USE_PERSONAL_BRANCH",
        help="Use the user's personal branch instead of creating a temporary branch for the tests.",
    )
    base_subparser.add_argument(
        "--pin-imports",
        nargs="+",
        default=[],
        help="Pin locally imported Looker projects to a specific ref (Git branch or commit) during validation. \
            Provide these arguments in project_name:ref format.",
    )
    group = base_subparser.add_mutually_exclusive_group()
    group.add_argument(
        "--remote-reset",
        action=EnvVarStoreTrueAction,
        env_var="SPECTACLES_REMOTE_RESET",
        help="When set to true, the SQL validator will tell Looker to reset the \
            user's branch to the revision of the branch that is on the remote. \
            WARNING: This will delete any uncommited changes in the user's workspace.",
    )
    group.add_argument(
        "--commit-ref",
        action=EnvVarAction,
        env_var="LOOKER_COMMIT_REF",
        help="The commit of your project that Spectacles will test against. \
            In order to test a specific commit, Spectacles will create a new branch \
            for the tests and then delete the branch when it is finished.",
    )
    return base_subparser


def _build_select_subparser(
    subparser_action: argparse._SubParsersAction,  # type: ignore[type-arg]
    base_subparser: ArgumentParser,
) -> ArgumentParser:
    base_subparser.add_argument(
        "--explores",
        nargs="+",
        default=["*/*"],
        help="Specify the explores Spectacles should test. \
            List of strings in 'model_name/explore_name' format. \
            The '*' wildcard selects all models or explores. For instance,\
            'model_name/*' would select all explores in the 'model_name' model.",
    )
    return base_subparser


def _build_lookml_subparser(
    subparser_action: argparse._SubParsersAction,  # type: ignore[type-arg]
    base_subparser: ArgumentParser,
) -> None:
    """Returns the subparser for the subcommand `lookml`.

    Args:
        subparser_action (type): Description of parameter `subparser_action`.
        base_subparser (type): Description of parameter `base_subparser`.

    Returns:
        type: Description of returned object.

    """
    subparser = subparser_action.add_parser(
        "lookml",
        parents=[base_subparser],
        help="Test for LookML syntax errors.",
    )
    subparser.add_argument(
        "--severity",
        choices=["success", "info", "warning", "error", "fatal"],
        default="warning",
        help=(
            "Specify a level of validation error severity to trigger test failure. "
            "Spectacles will display all errors, regardless of severity, "
            "but only errors at or higher than this level will cause this "
            "validator to fail. The default is 'warning'."
        ),
    )
    _build_validator_subparser(subparser_action, subparser)


def _build_sql_subparser(
    subparser_action: argparse._SubParsersAction,  # type: ignore[type-arg]
    base_subparser: ArgumentParser,
) -> None:
    """Returns the subparser for the subcommand `sql`.

    Args:
        subparser_action: Description of parameter `subparser_action`.
        base_subparser: Description of parameter `base_subparser`.

    Returns:
        type: Description of returned object.

    """
    subparser = subparser_action.add_parser(
        "sql",
        parents=[base_subparser],
        help="Run SQL queries to test your Looker instance.",
    )
    group = subparser.add_mutually_exclusive_group()
    group.add_argument(
        "--fail-fast",
        action="store_true",
        help=(
            "Test explore-by-explore instead of dimension-by-dimension. "
            "This means that validation takes less time but only returns the first "
            "error identified in each explore. "
        ),
    )
    group.add_argument(
        "--incremental",
        action="store_true",
        help=(
            "Only display errors which are not present on the target branch or commit. "
            "If --target is not specified, Spectacles compares to production."
        ),
    )
    subparser.add_argument(
        "--target",
        help=(
            "The branch name or commit SHA to compare to for incremental testing. "
            "Must be used with --incremental."
        ),
    )
    subparser.add_argument(
        "--concurrency",
        default=10,
        type=int,
        help="Specify how many concurrent queries you want to have running \
            against your data warehouse. The default is 10.",
    )
    subparser.add_argument(
        "-p",
        "--profile",
        action="store_true",
        help=(
            "After validation, display queries that took longer than the runtime "
            "threshold (5 seconds by default) to complete."
        ),
    )
    subparser.add_argument(
        "--runtime-threshold",
        type=int,
        default=5,
        help=(
            "When profiling, only display queries that ran longer than this value in "
            "seconds."
        ),
    )
    subparser.add_argument(
        "--chunk-size",
        type=int,
        default=500,
        help="Limit the size of explore-level queries by this number of dimensions.",
    )
    subparser.add_argument(
        "--ignore-hidden",
        action="store_true",
        help=("Exclude hidden fields from validation."),
    )
    _build_validator_subparser(subparser_action, subparser)
    _build_select_subparser(subparser_action, subparser)


def _build_assert_subparser(
    subparser_action: argparse._SubParsersAction,  # type: ignore[type-arg]
    base_subparser: ArgumentParser,
) -> None:
    """Returns the subparser for the subcommand `assert`.

    Args:
        subparser_action: Description of parameter `subparser_action`.
        base_subparser: Description of parameter `base_subparser`.

    Returns:
        type: Description of returned object.

    """
    subparser = subparser_action.add_parser(
        "assert", parents=[base_subparser], help="Run Looker data tests."
    )
    _build_validator_subparser(subparser_action, subparser)
    _build_select_subparser(subparser_action, subparser)

    subparser.add_argument(
        "--concurrency",
        type=int,
        default=DATA_TEST_CONCURRENCY,
        help=(
            "Specify the number of concurrent queries you want to have running "
            f"against your data warehouse. The default is {DATA_TEST_CONCURRENCY}."
        ),
    )


def _build_content_subparser(
    subparser_action: argparse._SubParsersAction,  # type: ignore[type-arg]
    base_subparser: ArgumentParser,
) -> None:
    subparser = subparser_action.add_parser(
        "content", parents=[base_subparser], help="Run Looker content validation."
    )
    subparser.add_argument(
        "--incremental",
        action="store_true",
        help=(
            "Only display errors which are not present on the target branch or commit. "
            "If --target is not specified, Spectacles compares to production."
        ),
    )
    subparser.add_argument(
        "--target",
        help=(
            "The branch name or commit SHA to compare to for incremental testing. "
            "Must be used with --incremental."
        ),
    )
    subparser.add_argument(
        "--exclude-personal",
        action="store_true",
        help="Exclude errors found in content in personal folders.",
    )
    subparser.add_argument(
        "--folders",
        nargs="+",
        help=(
            "Specify the content folder IDs that Spectacles should test. "
            "Spectacles will also test all content "
            "found in subfolders of the specified folders. "
            "Appending '-' to a folder ID will exclude it and all subfolders. "
            "Takes precedence over --exclude-personal."
        ),
        default=[],
    )
    _build_validator_subparser(subparser_action, subparser)
    _build_select_subparser(subparser_action, subparser)


async def run_connect(
    base_url: str, client_id: str, client_secret: str, port: int, api_version: float
) -> None:
    """Tests the connection and credentials for the Looker API."""
    # Don't trust env to ignore .netrc credentials
    async_client = httpx.AsyncClient(trust_env=False)
    try:
        LookerClient(
            async_client, base_url, client_id, client_secret, port, api_version
        )
    finally:
        await async_client.aclose()


@log_duration
async def run_lookml(
    project: str,
    ref: str,
    base_url: str,
    client_id: str,
    client_secret: str,
    port: int,
    api_version: float,
    remote_reset: bool,
    severity: str,
    pin_imports: Dict[str, str],
    use_personal_branch: bool,
) -> None:
    # Don't trust env to ignore .netrc credentials
    async_client = httpx.AsyncClient(trust_env=False)
    try:
        client = LookerClient(
            async_client, base_url, client_id, client_secret, port, api_version
        )
        runner = Runner(client, project, remote_reset, pin_imports, use_personal_branch)

        results = await runner.validate_lookml(ref, severity)
    finally:
        await async_client.aclose()

    errors = sorted(results["errors"], key=lambda x: x["metadata"]["file_path"] or "a")
    unique_files = sorted(
        set(
            error["metadata"]["file_path"]
            for error in errors
            if error["metadata"]["file_path"]
        )
    )

    for file_path in unique_files:
        printer.print_validation_result(status="failed", source=file_path)

    if errors:
        for error in errors:
            printer.print_lookml_error(
                error["metadata"]["file_path"],
                error["metadata"]["line_number"],
                error["metadata"]["severity"],
                error["message"],
                error["metadata"]["lookml_url"],
            )
        logger.info("")
        if results["status"] == "failed":
            raise GenericValidationError
    else:
        printer.print_lookml_success()
        logger.info("")


@log_duration
async def run_content(
    project: str,
    ref: str,
    filters: List[str],
    base_url: str,
    client_id: str,
    client_secret: str,
    port: int,
    api_version: float,
    remote_reset: bool,
    incremental: bool,
    target: str,
    exclude_personal: bool,
    folders: List[str],
    pin_imports: Dict[str, str],
    use_personal_branch: bool,
) -> None:
    # Don't trust env to ignore .netrc credentials
    async_client = httpx.AsyncClient(trust_env=False)
    try:
        client = LookerClient(
            async_client, base_url, client_id, client_secret, port, api_version
        )
        runner = Runner(client, project, remote_reset, pin_imports, use_personal_branch)

        results = await runner.validate_content(
            ref,
            filters,
            incremental,
            target,
            exclude_personal,
            folders,
        )
    finally:
        await async_client.aclose()

    for test in sorted(results["tested"], key=lambda x: (x["model"], x["explore"])):
        message = f"{test['model']}.{test['explore']}"
        printer.print_validation_result(status=test["status"], source=message)

    errors = sorted(
        results["errors"],
        key=lambda x: (x["model"], x["explore"], x["metadata"]["field_name"]),
    )
    if errors:
        for error in errors:
            printer.print_content_error(
                error["model"],
                error["explore"],
                error["message"],
                error["metadata"]["content_type"],
                error["metadata"].get("tile_type"),
                error["metadata"].get("tile_title"),
                error["metadata"]["folder"],
                error["metadata"]["title"],
                error["metadata"]["url"],
            )
        logger.info("")
        raise GenericValidationError
    else:
        logger.info("")


@log_duration
async def run_assert(
    project: str,
    ref: str,
    filters: List[str],
    base_url: str,
    client_id: str,
    client_secret: str,
    port: int,
    api_version: float,
    remote_reset: bool,
    pin_imports: Dict[str, str],
<<<<<<< HEAD
    use_personal_branch: bool,
=======
    concurrency: int,
>>>>>>> 743f64ff
) -> None:
    # Don't trust env to ignore .netrc credentials
    async_client = httpx.AsyncClient(trust_env=False)
    try:
        client = LookerClient(
            async_client, base_url, client_id, client_secret, port, api_version
        )
        runner = Runner(client, project, remote_reset, pin_imports, use_personal_branch)

        results = await runner.validate_data_tests(ref, filters, concurrency)
    finally:
        await async_client.aclose()

    for test in sorted(results["tested"], key=lambda x: (x["model"], x["explore"])):
        message = f"{test['model']}.{test['explore']}"
        printer.print_validation_result(status=test["status"], source=message)

    errors = sorted(
        results["errors"],
        key=lambda x: (
            x["model"] or "",
            x["explore"] or "",
            x["metadata"]["test_name"] or "",
        ),
    )
    if errors:
        for error in errors:
            printer.print_data_test_error(
                error["model"],
                error["explore"],
                error["metadata"]["test_name"],
                error["message"],
                error["metadata"]["lookml_url"],
            )
        logger.info("")
        raise GenericValidationError
    else:
        logger.info("")


@log_duration
async def run_sql(
    log_dir: str,
    project: str,
    ref: str,
    filters: List[str],
    base_url: str,
    client_id: str,
    client_secret: str,
    port: int,
    api_version: float,
    fail_fast: bool,
    incremental: bool,
    target: str,
    remote_reset: bool,
    concurrency: int,
    profile: bool,
    runtime_threshold: int,
    chunk_size: int,
    pin_imports: Dict[str, str],
    use_personal_branch: bool,
    ignore_hidden: bool,
) -> None:
    """Runs and validates the SQL for each selected LookML dimension."""
    # Don't trust env to ignore .netrc credentials
    async_client = httpx.AsyncClient(trust_env=False)
    try:
        client = LookerClient(
            async_client, base_url, client_id, client_secret, port, api_version
        )
        runner = Runner(client, project, remote_reset, pin_imports, use_personal_branch)

        results = await runner.validate_sql(
            ref,
            filters,
            fail_fast,
            incremental,
            target,
            concurrency,
            profile,
            runtime_threshold,
            chunk_size,
            ignore_hidden,
        )
    finally:
        await async_client.aclose()

    for test in sorted(results["tested"], key=lambda x: (x["model"], x["explore"])):
        message = f"{test['model']}.{test['explore']}"
        printer.print_validation_result(
            status=test["status"], skip_reason=test.get("skip_reason"), source=message
        )

    errors = sorted(
        results["errors"],
        key=lambda x: (x["model"], x["explore"], x["metadata"].get("dimension")),
    )

    if errors:
        for error in errors:
            printer.print_sql_error(
                model=error["model"],
                explore=error["explore"],
                message=error["message"],
                sql=error["metadata"]["sql"],
                log_dir=log_dir,
                dimension=error["metadata"].get("dimension"),
                lookml_url=error["metadata"].get("lookml_url"),
            )
        if fail_fast:
            logger.info(
                printer.dim(
                    "\n\nTo determine the exact dimensions responsible for "
                    f"{'this error' if len(errors) == 1 else 'these errors'}, "
                    "you can rerun \nSpectacles without --fail-fast."
                )
            )

        logger.info("")
        raise GenericValidationError
    else:
        logger.info("")


if __name__ == "__main__":
    main()<|MERGE_RESOLUTION|>--- conflicted
+++ resolved
@@ -343,11 +343,8 @@
                 api_version=args.api_version,
                 remote_reset=args.remote_reset,
                 pin_imports=pin_imports,
-<<<<<<< HEAD
                 use_personal_branch=args.use_personal_branch,
-=======
                 concurrency=args.concurrency,
->>>>>>> 743f64ff
             )
         )
     elif args.command == "content":
@@ -923,11 +920,8 @@
     api_version: float,
     remote_reset: bool,
     pin_imports: Dict[str, str],
-<<<<<<< HEAD
     use_personal_branch: bool,
-=======
     concurrency: int,
->>>>>>> 743f64ff
 ) -> None:
     # Don't trust env to ignore .netrc credentials
     async_client = httpx.AsyncClient(trust_env=False)
