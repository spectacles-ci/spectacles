--- conflicted
+++ resolved
@@ -184,7 +184,6 @@
             logger.debug(f"Setting Git branch to {branch}")
             url = utils.compose_url(
                 self.api_url, path=["projects", project, "git_branch"]
-<<<<<<< HEAD
             )
             body = {"name": branch}
             response = self.session.put(url=url, json=body)
@@ -219,24 +218,6 @@
                     )
 
             logger.info(f"Checked out branch {branch}")
-=======
-            )
-            body = {"name": branch}
-            response = self.session.put(url=url, json=body)
-            try:
-                response.raise_for_status()
-            except requests.exceptions.HTTPError as error:
-                details = utils.details_from_http_error(response)
-                raise ApiConnectionError(
-                    f"Unable to checkout Git branch {branch}. "
-                    "If you have uncommitted changes on the current branch, "
-                    "please commit or revert them, then try again.\n\n"
-                    f"Looker API error encountered: {error}\n"
-                    + "Message received from Looker's API: "
-                    f'"{details}"'
-                )
-
-            logger.info(f"Checked out branch {branch}")
 
     def all_lookml_tests(self, project: str) -> List[JsonDict]:
         """Gets all LookML/data tests for a given project.
@@ -296,7 +277,6 @@
             )
 
         return response.json()
->>>>>>> 8f2ad0a1
 
     def get_lookml_models(self) -> List[JsonDict]:
         """Gets all models and explores from the LookmlModel endpoint.
