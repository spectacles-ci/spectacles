import click
import yaml
from fonz.connection import Fonz


class CommandWithConfig(click.Command):
    def invoke(self, ctx):
        click.echo(ctx.params)
        config_filename = ctx.params.get("config_file")
        if config_filename is not None:
            with open(config_filename) as file:
                config = yaml.safe_load(file)
                for param, value in ctx.params.items():
                    if value is None and param in config:
                        ctx.params[param] = config[param]

        return super(CommandWithConfig, self).invoke(ctx)


@click.group()
def cli():
    pass


@click.command(cls=CommandWithConfig)
@click.option("--base-url", envvar="LOOKER_BASE_URL")
@click.option("--client-id", envvar="LOOKER_CLIENT_ID")
@click.option("--client-secret", envvar="LOOKER_CLIENT_SECRET")
@click.option("--config-file")
@click.option("--port", default=19999)
@click.option("--api-version", default="3.0")
def connect(base_url, client_id, client_secret, config_file, port, api_version):
    client = Fonz(base_url, client_id, client_secret, port, api_version)
    client.connect()


<<<<<<< HEAD
@click.command()
@click.argument('project')
@click.argument('branch')
@click.argument('url', envvar='LOOKER_BASE_URL')
@click.argument('client_id', envvar='LOOKER_CLIENT_ID')
@click.argument('client_secret', envvar='LOOKER_CLIENT_SECRET')
@click.option('--model', default=None)
@click.option('--port', default=19999)
@click.option('--api', default='3.0')
def sql(url, client_id, client_secret, port, api, model, project, branch):
    client = Fonz(
        url, client_id, client_secret,
        port, api, model, project, branch)
=======
@click.command(cls=CommandWithConfig)
@click.option("--project", envvar="LOOKER_PROJECT")
@click.option("--branch", envvar="LOOKER_GIT_BRANCH")
@click.option("--base-url", envvar="LOOKER_BASE_URL")
@click.option("--client-id", envvar="LOOKER_CLIENT_ID")
@click.option("--client-secret", envvar="LOOKER_CLIENT_SECRET")
@click.option("--config-file")
@click.option("--port", default=19999)
@click.option("--api-version", default="3.0")
def sql(
    project, branch, base_url, client_id, client_secret, config_file, port, api_version
):
    client = Fonz(
        base_url, client_id, client_secret, port, api_version, project, branch
    )
>>>>>>> 0a575376
    client.connect()
    client.update_session()
    explores = client.get_explores()
    explores = client.get_dimensions(explores)
    validate = client.validate_explores(explores)
    client.handle_errors(validate)


cli.add_command(connect)
cli.add_command(sql)

if __name__ == "__main__":
    cli()<|MERGE_RESOLUTION|>--- conflicted
+++ resolved
@@ -34,21 +34,6 @@
     client.connect()
 
 
-<<<<<<< HEAD
-@click.command()
-@click.argument('project')
-@click.argument('branch')
-@click.argument('url', envvar='LOOKER_BASE_URL')
-@click.argument('client_id', envvar='LOOKER_CLIENT_ID')
-@click.argument('client_secret', envvar='LOOKER_CLIENT_SECRET')
-@click.option('--model', default=None)
-@click.option('--port', default=19999)
-@click.option('--api', default='3.0')
-def sql(url, client_id, client_secret, port, api, model, project, branch):
-    client = Fonz(
-        url, client_id, client_secret,
-        port, api, model, project, branch)
-=======
 @click.command(cls=CommandWithConfig)
 @click.option("--project", envvar="LOOKER_PROJECT")
 @click.option("--branch", envvar="LOOKER_GIT_BRANCH")
@@ -64,7 +49,6 @@
     client = Fonz(
         base_url, client_id, client_secret, port, api_version, project, branch
     )
->>>>>>> 0a575376
     client.connect()
     client.update_session()
     explores = client.get_explores()
