import click
import yaml
from fonz.connection import Fonz


class CommandWithConfig(click.Command):
    def invoke(self, ctx):
        click.echo(ctx.params)
        config_filename = ctx.params.get("config_file")
        if config_filename is not None:
            with open(config_filename) as file:
                config = yaml.safe_load(file)
                for param, value in ctx.params.items():
                    if value is None and param in config:
                        ctx.params[param] = config[param]

        return super(CommandWithConfig, self).invoke(ctx)


@click.group()
def cli():
    pass


@click.command(cls=CommandWithConfig)
@click.option("--base-url", envvar="LOOKER_BASE_URL")
@click.option("--client-id", envvar="LOOKER_CLIENT_ID")
@click.option("--client-secret", envvar="LOOKER_CLIENT_SECRET")
@click.option("--config-file")
@click.option("--port", default=19999)
@click.option("--api-version", default="3.0")
def connect(base_url, client_id, client_secret, config_file, port, api_version):
    client = Fonz(base_url, client_id, client_secret, port, api_version)
    client.connect()


@click.command(cls=CommandWithConfig)
@click.option("--project", envvar="LOOKER_PROJECT")
@click.option("--branch", envvar="LOOKER_GIT_BRANCH")
@click.option("--base-url", envvar="LOOKER_BASE_URL")
@click.option("--client-id", envvar="LOOKER_CLIENT_ID")
@click.option("--client-secret", envvar="LOOKER_CLIENT_SECRET")
@click.option("--config-file")
@click.option("--port", default=19999)
@click.option("--api-version", default="3.0")
def sql(
    project, branch, base_url, client_id, client_secret, config_file, port, api_version
):
    client = Fonz(
        base_url, client_id, client_secret, port, api_version, project, branch
    )
    client.connect()
    client.update_session()
    explores = client.get_explores()
<<<<<<< HEAD
    explores = client.get_dimensions(explores)
    validate = client.validate_all_explores(explores)
    client.handle_errors(validate)
=======

    # Get Dimensions and build query for each explore
    for explore in explores:
        explore["dimensions"] = client.get_dimensions(
            explore["model"], explore["explore"]
        )
        explore["query_id"] = client.create_query(
            explore["model"], explore["explore"], explore["dimensions"]
        )
        explore["result"] = validate_explore(explore["query_id"])

        if explore["result"]["failed"]:
            logging.info(
                "Error in explore {}: {}".format(
                    explore["explore"], explore["result"]["error"]
                )
            )

    client.print_results(explores)
>>>>>>> 107153d7


cli.add_command(connect)
cli.add_command(sql)

if __name__ == "__main__":
    cli()<|MERGE_RESOLUTION|>--- conflicted
+++ resolved
@@ -1,6 +1,9 @@
+import sys
 import click
 import yaml
 from fonz.connection import Fonz
+from fonz.exceptions import SqlError
+from fonz.printer import print_start, print_pass, print_fail, print_error, print_stats
 
 
 class CommandWithConfig(click.Command):
@@ -52,31 +55,30 @@
     client.connect()
     client.update_session()
     explores = client.get_explores()
-<<<<<<< HEAD
-    explores = client.get_dimensions(explores)
-    validate = client.validate_all_explores(explores)
-    client.handle_errors(validate)
-=======
 
-    # Get Dimensions and build query for each explore
-    for explore in explores:
-        explore["dimensions"] = client.get_dimensions(
-            explore["model"], explore["explore"]
-        )
-        explore["query_id"] = client.create_query(
-            explore["model"], explore["explore"], explore["dimensions"]
-        )
-        explore["result"] = validate_explore(explore["query_id"])
+    explore_count = len(explores)
+    for index, explore in enumerate(explores):
+        model = explore["model"]
+        explore_name = explore["explore"]
+        dimensions = client.get_dimensions(model, explore_name)
 
-        if explore["result"]["failed"]:
-            logging.info(
-                "Error in explore {}: {}".format(
-                    explore["explore"], explore["result"]["error"]
-                )
-            )
+        print_start(explore_name, index + 1, explore_count)
 
-    client.print_results(explores)
->>>>>>> 107153d7
+        try:
+            client.validate_explore(model, explore_name, dimensions)
+        except SqlError as error:
+            client.handle_sql_error(error.query_id, error.message, error.explore_name)
+            print_fail(explore_name, index + 1, explore_count)
+        else:
+            print_pass(explore_name, index + 1, explore_count)
+
+        errors = 0
+        for message in client.messages:
+            errors += 1
+            print_error(message)
+        print_stats(errors, explore_count)
+        if errors > 0:
+            sys.exit(1)
 
 
 cli.add_command(connect)
