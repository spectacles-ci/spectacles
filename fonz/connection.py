--- conflicted
+++ resolved
@@ -8,16 +8,6 @@
 import sys
 
 JsonDict = Dict[str, Any]
-
-<<<<<<< HEAD
-
-class Fonz:
-
-    def __init__(self, url: str, client_id: str, client_secret: str,
-                 port: int, api: str, model: Optional[str] = None,
-                 project: str = None, branch: str = None):
-=======
-logging.basicConfig(level=logging.INFO, format="%(asctime)s - %(message)s")
 
 
 class Fonz:
@@ -31,7 +21,6 @@
         project: str = None,
         branch: str = None,
     ):
->>>>>>> 0a575376
         """Instantiate Fonz and save authentication details and branch."""
         self.base_url = "{}:{}/api/{}/".format(url.rstrip("/"), port, api)
         self.client_id = client_id
@@ -42,20 +31,12 @@
         self.client = None
         self.session = requests.Session()
 
-<<<<<<< HEAD
         logger.debug('Instantiated Fonz object for url: {}'.format(url))
-=======
-        logging.info("Instantiated Fonz object for url: {}".format(url))
->>>>>>> 0a575376
 
     def connect(self) -> None:
         """Authenticate, start a dev session, check out specified branch."""
 
-<<<<<<< HEAD
         logger.info('Authenticating Looker credentials. \n')
-=======
-        logging.info("Authenticating Looker credentials.")
->>>>>>> 0a575376
 
         response = self.session.post(
             url=compose_url(self.base_url, path=["login"]),
@@ -68,11 +49,7 @@
 
     def update_session(self) -> None:
 
-<<<<<<< HEAD
         logger.debug('Updating session to use development workspace.')
-=======
-        logging.info("Updating session to use development workspace.")
->>>>>>> 0a575376
 
         response = self.session.patch(
             url=compose_url(self.base_url, path=["session"]),
@@ -80,11 +57,7 @@
         )
         response.raise_for_status()
 
-<<<<<<< HEAD
         logger.debug('Setting git branch to: {}'.format(self.branch))
-=======
-        logging.info("Setting git branch to: {}".format(self.branch))
->>>>>>> 0a575376
 
         response = self.session.put(
             url=compose_url(
@@ -97,11 +70,7 @@
     def get_explores(self) -> List[JsonDict]:
         """Get all explores from the LookmlModel endpoint."""
 
-<<<<<<< HEAD
         logger.debug('Getting all explores in Looker instance.')
-=======
-        logging.info("Getting all explores in Looker instance.")
->>>>>>> 0a575376
 
         response = self.session.get(
             url=compose_url(self.base_url, path=["lookml_models"])
@@ -110,38 +79,21 @@
 
         explores = []
 
-<<<<<<< HEAD
         logger.debug('Filtering explores for project: {}'.format(self.project))
-
-        for model in models.json():
-            if model['project_name'] == self.project:
-                if model['name'] == self.model or self.model is None:
-                    for explore in model['explores']:
-                        explores.append({
-                            'model': model['name'],
-                            'explore': explore['name']
-                            })
-=======
-        logging.info("Filtering explores for project: {}".format(self.project))
-
+  
         for model in response.json():
             if model["project_name"] == self.project:
                 for explore in model["explores"]:
                     explores.append(
                         {"model": model["name"], "explore": explore["name"]}
                     )
->>>>>>> 0a575376
 
         return explores
 
     def get_explore_dimensions(self, explore: JsonDict) -> List[str]:
         """Get dimensions for an explore from the LookmlModel endpoint."""
 
-<<<<<<< HEAD
         logger.debug('Getting dimensions for {}'.format(explore['explore']))
-=======
-        logging.info("Getting dimensions for {}".format(explore["explore"]))
->>>>>>> 0a575376
 
         response = self.session.get(
             url=compose_url(
@@ -158,20 +110,14 @@
 
         dimensions = []
 
-<<<<<<< HEAD
-        for dimension in lookml_explore.json()['fields']['dimensions']:
+        for dimension in response.json()["fields"]["dimensions"]:
             if 'fonz_ignore' not in dimension['sql']:
                 dimensions.append(dimension['name'])
-=======
-        for dimension in response.json()["fields"]["dimensions"]:
-            dimensions.append(dimension["name"])
->>>>>>> 0a575376
 
         return dimensions
 
     def get_dimensions(self, explores: List[JsonDict]) -> List[JsonDict]:
         """Finds the dimensions for all explores"""
-<<<<<<< HEAD
 
         total = len(explores)
         print_progress(0, total, prefix='Finding Dimensions')
@@ -179,10 +125,6 @@
         for index, explore in enumerate(explores):
             explore['dimensions'] = self.get_explore_dimensions(explore)
             print_progress(index+1, total, prefix='Finding Dimensions')
-=======
-        for explore in explores:
-            explore["dimensions"] = self.get_explore_dimensions(explore)
->>>>>>> 0a575376
 
         logger.info('Collected dimensions for each explores.')
         return explores
@@ -190,11 +132,7 @@
     def create_query(self, explore: JsonDict) -> JsonDict:
         """Build a Looker query using all the specified dimensions."""
 
-<<<<<<< HEAD
         logger.debug('Creating query for {}'.format(explore['explore']))
-=======
-        logging.info("Creating query for {}".format(explore["explore"]))
->>>>>>> 0a575376
 
         response = self.session.post(
             url=compose_url(self.base_url, path=["queries"]),
@@ -207,23 +145,15 @@
         )
         response.raise_for_status()
 
-<<<<<<< HEAD
-        query_id = query.json()['id']
-        query_url = query.json()['share_url']
-=======
-        query_id = response.json()["id"]
->>>>>>> 0a575376
+        query_id = response.json()['id']
+        query_url = response.json()['share_url']
 
         return {'id': query_id, 'url': query_url}
 
     def run_query(self, query_id: int) -> List[JsonDict]:
         """Run a Looker query by ID and return the JSON result."""
 
-<<<<<<< HEAD
         logger.debug('Running query {}'.format(query_id))
-=======
-        logging.info("Running query {}".format(query_id))
->>>>>>> 0a575376
 
         response = self.session.get(
             url=compose_url(self.base_url, path=["queries", query_id, "run", "json"])
@@ -266,14 +196,14 @@
                 stream.write(query_sql)
 
             if len(query_result) == 0:
-<<<<<<< HEAD
+
                 explore['failed'] = False
                 print_pass(explore, index, total)
 
             elif 'looker_error' in query_result[0]:
-                logger.debug('Error in explore {}: {}'.format(
-                    explore['explore'],
-                    query_result[0]['looker_error'])
+                logger.debug(
+                  'Error in explore {}: {}'.format(
+                    explore['explore'], query_result[0]['looker_error'])
                 )
                 explore['failed'] = True
                 explore['error'] = query_result[0]['looker_error']
@@ -282,21 +212,6 @@
             else:
                 explore['failed'] = False
                 print_pass(explore, index, total)
-=======
-                explore["failed"] = False
-
-            elif "looker_error" in query_result[0]:
-                logging.info(
-                    "Error in explore {}: {}".format(
-                        explore["explore"], query_result[0]["looker_error"]
-                    )
-                )
-                explore["failed"] = True
-                explore["error"] = query_result[0]["looker_error"]
-
-            else:
-                explore["failed"] = False
->>>>>>> 0a575376
 
         return explores
 
