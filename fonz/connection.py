--- conflicted
+++ resolved
@@ -3,14 +3,6 @@
 from fonz.utils import compose_url
 from fonz.logger import GLOBAL_LOGGER as logger
 from fonz.exceptions import SqlError
-from fonz.printer import (
-    print_start,
-    print_fail,
-    print_pass,
-    print_error,
-    print_stats,
-    print_progress,
-)
 import requests
 import sys
 
@@ -97,18 +89,14 @@
 
         return explores
 
-    def get_dimensions(self, model: str, explore: str) -> List[str]:
+    def get_dimensions(self, model: str, explore_name: str) -> List[str]:
         """Get dimensions for an explore from the LookmlModel endpoint."""
 
-<<<<<<< HEAD
-        logger.debug("Getting dimensions for {}".format(explore["explore"]))
-=======
-        logging.info("Getting dimensions for {}".format(explore))
->>>>>>> 107153d7
+        logger.debug(f"Getting dimensions for {explore_name}")
 
         response = self.session.get(
             url=compose_url(
-                self.base_url, path=["lookml_models", model, "explores", explore]
+                self.base_url, path=["lookml_models", model, "explores", explore_name]
             )
         )
         response.raise_for_status()
@@ -121,41 +109,24 @@
 
         return dimensions
 
-<<<<<<< HEAD
-    def get_dimensions(self, explores: List[JsonDict]) -> List[JsonDict]:
-        """Finds the dimensions for all explores"""
-
-        total = len(explores)
-        print_progress(0, total, prefix="Finding Dimensions")
-
-        for index, explore in enumerate(explores):
-            explore["dimensions"] = self.get_explore_dimensions(explore)
-            print_progress(index + 1, total, prefix="Finding Dimensions")
-
-        logger.info("Collected dimensions for each explores.")
-        return explores
-
-    def create_query(self, explore: JsonDict) -> JsonDict:
+    def create_query(self, model: str, explore_name: str, dimensions: List[str]) -> int:
         """Build a Looker query using all the specified dimensions."""
 
-        logger.debug("Creating query for {}".format(explore["explore"]))
-=======
-    def create_query(self, model: str, explore: str, dimensions: List[str]) -> int:
-        """Build a Looker query using all the specified dimensions."""
-
-        logging.info("Creating query for {}".format(explore))
->>>>>>> 107153d7
+        logger.debug(f"Creating query for {explore_name}")
 
         response = self.session.post(
             url=compose_url(self.base_url, path=["queries"]),
-            json={"model": model, "view": explore, "fields": dimensions, "limit": 1},
-        )
-        response.raise_for_status()
-
+            json={
+                "model": model,
+                "view": explore_name,
+                "fields": dimensions,
+                "limit": 1,
+            },
+        )
+        response.raise_for_status()
         query_id = response.json()["id"]
-        query_url = response.json()["share_url"]
-
-        return {"id": query_id, "url": query_url}
+
+        return query_id
 
     def run_query(self, query_id: int) -> List[JsonDict]:
         """Run a Looker query by ID and return the JSON result."""
@@ -170,7 +141,6 @@
 
         return query_result
 
-<<<<<<< HEAD
     def get_query_sql(self, query_id: int) -> str:
         """Collect the SQL string for a Looker query."""
         logger.debug("Getting SQL for query {}".format(query_id))
@@ -181,68 +151,27 @@
 
         return query.text
 
-    def validate_explore(self, explore) -> None:
-        """Query all dimensions in an explore and return any errors."""
-        query = self.create_query(explore)
-        result = self.run_query(query["id"])
+    def validate_explore(
+        self, model: str, explore_name: str, dimensions: List[str]
+    ) -> None:
+        """Query selected dimensions in an explore and return any errors."""
+        query_id = self.create_query(model, explore_name, dimensions)
+        result = self.run_query(query_id)
         logger.debug(result)
         if not result:
             return
         elif "looker_error" in result[0]:
             error_message = result[0]["looker_error"]
-            raise SqlError(query["id"], explore["explore"], error_message)
+            raise SqlError(query_id, explore_name, error_message)
         else:
             return
 
-    def validate_all_explores(self, explores: List[JsonDict]) -> List[JsonDict]:
-        """Take explores and runs a query with all dimensions."""
-
-        explore_count = len(explores)
-        for index, explore in enumerate(explores):
-            index += 1
-            print_start(explore, index, explore_count)
-            try:
-                self.validate_explore(explore)
-            except SqlError as error:
-                line_number = parse_error_line_number(error.message)
-                sql = self.get_query_sql(error.query_id)
-                self.handle_sql_error(
-                    sql, line_number, error.message, error.explore_name
-                )
-                print_fail(explore, index, explore_count)
-            else:
-                print_pass(explore, index, explore_count)
-        return explores
-=======
-    def validate_explore(self, query_id: int) -> JsonDict:
-        """Take explores and runs a query with all dimensions."""
-
-        result = {}
-
-        query_result = self.run_query(query_id)
-
-        if len(query_result) == 0:
-            result["failed"] = False
-
-        elif "looker_error" in query_result[0]:
-            result["failed"] = True
-            result["error"] = query_result[0]["looker_error"]
-
-        else:
-            result["failed"] = False
-
-        return result
->>>>>>> 107153d7
-
     def handle_sql_error(
-        self,
-        sql: str,
-        line_number: int,
-        message: str,
-        explore_name: str,
-        show_sql: bool = True,
+        self, query_id: int, message: str, explore_name: str, show_sql: bool = True
     ) -> None:
-        """Log and display SQL snippet and error message."""
+        """Log and save SQL snippet and error message for later."""
+        line_number = parse_error_line_number(message)
+        sql = self.get_query_sql(query_id)
         sql = sql.replace("\n\n", "\n")
         filename = "./logs/{}.sql".format(explore_name)
         with open(filename, "w+") as file:
@@ -254,21 +183,6 @@
         self.messages.append(full_message)
         logger.debug(full_message)
 
-    def handle_errors(self, explores: List[JsonDict]) -> None:
-        """Prints errors and returns whether errors were present"""
-
-        total = len(explores)
-        errors = 0
-
-        for message in self.messages:
-            errors += 1
-            print_error(message)
-
-        print_stats(errors, total)
-
-        if errors > 0:
-            sys.exit(1)
-
     def validate_content(self) -> JsonDict:
         """Validate all content and return any JSON errors."""
         pass
