from pathlib import Path
import json
from collections import defaultdict
from unittest.mock import patch, create_autospec, Mock
import pytest
from spectacles.lookml import Project, Model, Explore, Dimension
from spectacles.client import LookerClient
from spectacles.validators import SqlValidator, Query, QueryResult
<<<<<<< HEAD
from spectacles.exceptions import SqlError
=======
from spectacles.exceptions import SqlError, SpectaclesException
>>>>>>> a18e70c6

TEST_BASE_URL = "https://test.looker.com"
TEST_CLIENT_ID = "test_client_id"
TEST_CLIENT_SECRET = "test_client_secret"


def load(filename):
    """Helper method to load a JSON file from tests/resources and parse it."""
    path = Path(__file__).parent / "resources" / filename
    with path.open() as file:
        return json.load(file)


@pytest.fixture
def client(monkeypatch):
    mock_authenticate = Mock(spec=LookerClient.authenticate)
    monkeypatch.setattr(LookerClient, "authenticate", mock_authenticate)
    return LookerClient(TEST_BASE_URL, TEST_CLIENT_ID, TEST_CLIENT_SECRET)


@pytest.fixture
def validator(client):
    return SqlValidator(client=client, project="test_project")


@pytest.fixture
def project():
    dimensions = [
        Dimension(
            "test_view.dimension_one",
            "number",
            "${TABLE}.dimension_one",
            (
                "https://test.looker.com/projects/spectacles/"
                "files/test_view.view.lkml?line=340"
            ),
        ),
        Dimension(
            "test_view.dimension_two",
            "number",
            "${TABLE}.dimension_two",
            (
                "https://test.looker.com/projects/spectacles/"
                "files/test_view.view.lkml?line=360"
            ),
        ),
    ]
    explores_model_one = [Explore("test_explore_one", dimensions)]
    explores_model_two = [Explore("test_explore_two", dimensions)]
    models = [
        Model("test_model_one", "test_project", explores_model_one),
        Model("test_model.two", "test_project", explores_model_two),
    ]
    project = Project("test_project", models)
    return project


def test_parse_selectors_handles_duplicates():
    expected = defaultdict(set, model_one=set(["explore_one"]))
    assert (
        SqlValidator.parse_selectors(["model_one/explore_one", "model_one/explore_one"])
        == expected
    )


def test_parse_selectors_handles_same_explore_different_model():
    expected = defaultdict(
        set, model_one=set(["explore_one"]), model_two=set(["explore_one"])
    )
    assert (
        SqlValidator.parse_selectors(["model_one/explore_one", "model_two/explore_one"])
        == expected
    )


def test_parse_selectors_bad_format_raises_error():
    with pytest.raises(SpectaclesException):
        SqlValidator.parse_selectors(["model_one.explore_one", "model_two:explore_one"])


@patch("spectacles.client.LookerClient.get_lookml_dimensions")
@patch("spectacles.client.LookerClient.get_lookml_models")
def test_build_project(mock_get_models, mock_get_dimensions, project, validator):
    mock_get_models.return_value = load("response_models.json")
    mock_get_dimensions.return_value = load("response_dimensions.json")
    validator.build_project(selectors=["*/*"])
    assert validator.project == project


<<<<<<< HEAD
=======
def test_get_running_query_tasks(validator):
    queries = [
        Query(query_id="12345", lookml_ref=None, query_task_id="abc"),
        Query(query_id="67890", lookml_ref=None, query_task_id="def"),
    ]
    validator._running_queries = queries
    assert validator.get_running_query_tasks() == ["abc", "def"]


def test_validate_hybrid_mode_no_errors_does_not_repeat(validator):
    mock_run: Mock = create_autospec(validator._create_and_run)
    validator.project.errored = False
    validator._create_and_run = mock_run
    validator.validate(mode="hybrid")
    validator._create_and_run.assert_called_once_with(mode="hybrid")


def test_validate_hybrid_mode_with_errors_does_repeat(validator):
    mock_run: Mock = create_autospec(validator._create_and_run)
    validator.project.errored = True
    validator._create_and_run = mock_run
    validator.validate(mode="hybrid")
    validator._create_and_run.call_count == 2


def test_create_and_run_keyboard_interrupt_cancels_queries(validator):
    validator._running_queries = [
        Query(query_id="12345", lookml_ref=None, query_task_id="abc")
    ]
    mock_create_queries = create_autospec(validator._create_queries)
    mock_create_queries.side_effect = KeyboardInterrupt()
    validator._create_queries = mock_create_queries
    mock_cancel_queries = create_autospec(validator._cancel_queries)
    validator._cancel_queries = mock_cancel_queries
    try:
        validator._create_and_run(mode="batch")
    except SpectaclesException:
        mock_cancel_queries.assert_called_once_with(query_task_ids=["abc"])


>>>>>>> a18e70c6
def test_error_is_set_on_project(project, validator):
    """
    If get_query_results returns an error for a mapped query task ID,
    The corresponding explore should be set to errored and
    The SqlError instance should be present and validated

    TODO: Refactor error responses into fixtures
    TODO: Should query IDs be ints instead of strings?

    """
    query_task_id = "akdk13kkidi2mkv029rld"
    message = "An error has occurred"
    sql = "SELECT DISTINCT 1 FROM table_name"
    error_details = {"message": message, "sql": sql}
    validator.project = project
    explore = project.models[0].explores[0]
    query = Query(query_id="10319", lookml_ref=explore, query_task_id=query_task_id)
    validator._running_queries.append(query)
    query_result = QueryResult(query_task_id, status="error", error=error_details)
    validator._query_by_task_id[query_task_id] = query
    returned_sql_error = validator._handle_query_result(query_result)
    expected_sql_error = SqlError(
        path="test_explore_one", url=None, message=message, sql=sql
    )
    assert returned_sql_error == expected_sql_error
    assert returned_sql_error == explore.error
    assert explore.queried
    assert explore.errored
    assert not validator._running_queries
    assert validator.project.errored
    assert validator.project.models[0].errored
    # Batch mode, so none of the dimensions should have errored set
    assert not any(dimension.errored for dimension in explore.dimensions)
    assert all(dimension.queried for dimension in explore.dimensions)


@patch("spectacles.validators.LookerClient.cancel_query_task")
def test_cancel_queries(mock_client_cancel, validator):
    """
    Cancelling queries should result in the same number of client calls as
    query tasks IDs passed in, with the corresponding query task IDs called.

    """
    query_task_ids = ["A", "B", "C"]
    validator._cancel_queries(query_task_ids)
    for task_id in query_task_ids:
        mock_client_cancel.assert_any_call(task_id)


def test_handle_running_query(validator):
    query_task_id = "sakgwj392jfkajgjcks"
    query = Query(
        query_id="19428",
        lookml_ref=Dimension("dimension_one", "string", "${TABLE}.dimension_one"),
        query_task_id=query_task_id,
    )
    query_result = QueryResult(query_task_id=query_task_id, status="running")
    validator._running_queries = [query]
    validator._query_by_task_id[query_task_id] = query
    returned_sql_error = validator._handle_query_result(query_result)

    assert validator._running_queries == [query]
    assert not returned_sql_error


def test_count_explores(validator, project):
    validator.project = project
    assert validator._count_explores() == 2

    explore = validator.project.models[0].explores[0]
    validator.project.models[0].explores.extend([explore, explore])
    assert validator._count_explores() == 4


def test_extract_error_details_error_dict(validator):
    message = "An error message."
    message_details = "Shocking details."
    sql = "SELECT * FROM orders"
    query_result = {
        "status": "error",
        "data": {
            "errors": [{"message": message, "message_details": message_details}],
            "sql": sql,
        },
    }
    extracted = validator._extract_error_details(query_result)
    assert extracted["message"] == f"{message} {message_details}"
    assert extracted["sql"] == sql


def test_extract_error_details_error_list(validator):
    message = "An error message."
    query_result = {"status": "error", "data": [message]}
    extracted = validator._extract_error_details(query_result)
    assert extracted["message"] == message
    assert extracted["sql"] is None


def test_extract_error_details_error_other(validator):
    query_result = {"status": "error", "data": "some string"}
    with pytest.raises(TypeError):
        validator._extract_error_details(query_result)


def test_extract_error_details_error_non_str_message_details(validator):
    message = {"message": "An error messsage.", "details": "More details."}
    sql = "SELECT * FROM orders"
    query_result = {
        "status": "error",
        "data": {"errors": [{"message_details": message}], "sql": sql},
    }
    with pytest.raises(TypeError):
        validator._extract_error_details(query_result)


def test_extract_error_details_no_message_details(validator):
    message = "An error message."
    query_result = {
        "status": "error",
        "data": {"errors": [{"message": message, "message_details": None}]},
    }
    extracted = validator._extract_error_details(query_result)
    assert extracted["message"] == message
    assert extracted["sql"] is None


def test_extract_error_details_error_loc_wo_line(validator):
    message = "An error message."
    sql = "SELECT x FROM orders"
    query_result = {
        "status": "error",
        "data": {
            "errors": [{"message": message, "sql_error_loc": {"character": 8}}],
            "sql": sql,
        },
    }
    extracted = validator._extract_error_details(query_result)
    assert extracted["message"] == message
    assert extracted["sql"] == sql<|MERGE_RESOLUTION|>--- conflicted
+++ resolved
@@ -6,11 +6,7 @@
 from spectacles.lookml import Project, Model, Explore, Dimension
 from spectacles.client import LookerClient
 from spectacles.validators import SqlValidator, Query, QueryResult
-<<<<<<< HEAD
-from spectacles.exceptions import SqlError
-=======
 from spectacles.exceptions import SqlError, SpectaclesException
->>>>>>> a18e70c6
 
 TEST_BASE_URL = "https://test.looker.com"
 TEST_CLIENT_ID = "test_client_id"
@@ -100,8 +96,6 @@
     assert validator.project == project
 
 
-<<<<<<< HEAD
-=======
 def test_get_running_query_tasks(validator):
     queries = [
         Query(query_id="12345", lookml_ref=None, query_task_id="abc"),
@@ -142,7 +136,6 @@
         mock_cancel_queries.assert_called_once_with(query_task_ids=["abc"])
 
 
->>>>>>> a18e70c6
 def test_error_is_set_on_project(project, validator):
     """
     If get_query_results returns an error for a mapped query task ID,
