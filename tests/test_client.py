from typing import List, Callable, Tuple
from unittest.mock import Mock, patch
import pytest
import requests
import inspect
from spectacles.client import LookerClient
from spectacles.exceptions import SpectaclesException, ApiConnectionError

TEST_BASE_URL = "https://test.looker.com"
TEST_CLIENT_ID = "test_client_id"
TEST_CLIENT_SECRET = "test_client_secret"


def get_client_method_names() -> List[str]:
    """Extracts method names from LookerClient to test for bad responses"""
    client_members: List[Tuple[str, Callable]] = inspect.getmembers(
        LookerClient, predicate=inspect.isroutine
    )
    client_methods: List[str] = [
        member[0] for member in client_members if not member[0].startswith("__")
    ]
    for skip_method in ("authenticate", "cancel_query_task"):
        client_methods.remove(skip_method)
    return client_methods


@pytest.fixture
def client_kwargs():
    return dict(
        authenticate={
            "client_id": TEST_CLIENT_ID,
            "client_secret": TEST_CLIENT_SECRET,
            "api_version": 3.1,
        },
        get_looker_release_version={},
        update_session={"project": "project_name", "branch": "branch_name"},
        all_lookml_tests={"project": "project_name"},
        run_lookml_test={"project": "project_name"},
        get_lookml_models={},
        get_lookml_dimensions={"model": "model_name", "explore": "explore_name"},
        create_query={
            "model": "model_name",
            "explore": "explore_name",
            "dimensions": ["dimension_a", "dimension_b"],
        },
        create_query_task={"query_id": 13041},
        get_query_task_multi_results={"query_task_ids": ["ajsdkgj", "askkwk"]},
<<<<<<< HEAD
        create_branch={"project": "project_name", "branch": "branch_name"},
        delete_branch={"project": "project_name", "branch": "branch_name"},
        get_active_branch={"project": "project_name"},
        get_dependent_projects={"project": "project_name"},
=======
>>>>>>> a18e70c6
    )


@pytest.fixture
def client(monkeypatch):
    mock_authenticate = Mock(spec=LookerClient.authenticate)
    monkeypatch.setattr(LookerClient, "authenticate", mock_authenticate)
    return LookerClient(TEST_BASE_URL, TEST_CLIENT_ID, TEST_CLIENT_SECRET)


@pytest.fixture
def mock_404_response():
    mock = Mock(spec=requests.Response)
    mock.status_code = 404
    mock.raise_for_status.side_effect = requests.exceptions.HTTPError(
        "An HTTP error occurred."
    )
    return mock


@patch("spectacles.client.requests.Session.request")
@pytest.mark.parametrize("method_name", get_client_method_names())
def test_bad_request_raises_connection_error(
    mock_request, method_name, client, client_kwargs, mock_404_response
):
    """Tests each method of LookerClient for how it handles a 404 response"""
    mock_request.return_value = mock_404_response
    client_method = getattr(client, method_name)
    with pytest.raises((ApiConnectionError, requests.exceptions.HTTPError)):
        client_method(**client_kwargs[method_name])


@patch("spectacles.client.LookerClient.authenticate")
def test_unsupported_api_version_raises_error(mock_authenticate):
    with pytest.raises(SpectaclesException):
        LookerClient(
            base_url=TEST_BASE_URL,
            client_id=TEST_CLIENT_ID,
            client_secret=TEST_CLIENT_SECRET,
            api_version=3.0,
        )


@patch("spectacles.client.requests.Session.post")
def test_authenticate_sets_session_headers(mock_post, monkeypatch):
    mock_looker_version = Mock(spec=LookerClient.get_looker_release_version)
    mock_looker_version.return_value("1.2.3")
    monkeypatch.setattr(LookerClient, "get_looker_release_version", mock_looker_version)

    mock_post_response = Mock(spec=requests.Response)
    mock_post_response.json.return_value = {"access_token": "test_access_token"}
    mock_post.return_value = mock_post_response
    client = LookerClient(TEST_BASE_URL, TEST_CLIENT_ID, TEST_CLIENT_SECRET)
    assert client.session.headers == {"Authorization": f"token test_access_token"}


@patch("spectacles.client.requests.Session.get")
def test_get_looker_release_version(mock_get, client):
    mock_get.return_value.json.return_value = {"looker_release_version": "6.24.12"}
    version = client.get_looker_release_version()
    assert version == "6.24.12"


@patch("spectacles.client.requests.Session.post")
def test_create_query(mock_post, client):
    QUERY_ID = 124950204921
    mock_post.return_value.json.return_value = {"id": QUERY_ID}
    query_id = client.create_query(
        "test_model", "test_explore_one", ["dimension_one", "dimension_two"]
    )
    assert query_id == QUERY_ID
    mock_post.assert_called_once_with(
        url="https://test.looker.com:19999/api/3.1/queries",
        timeout=300,
        json={
            "model": "test_model",
            "view": "test_explore_one",
            "fields": ["dimension_one", "dimension_two"],
            "limit": 0,
            "filter_expression": "1=2",
        },
    )


<<<<<<< HEAD
@patch("spectacles.client.requests.Session.get")
def test_get_dependent_projects(mock_get, client):
    mock_get.return_value.json.return_value = {
        "imports": [
            {"name": "local_one", "is_remote": False},
            {"name": "remote_one", "is_remote": True},
        ]
    }
    local_dependencies = client.get_dependent_projects("project_name")
    assert local_dependencies == [{"name": "local_one", "is_remote": False}]
    mock_get.assert_called_once_with(
        url="https://test.looker.com:19999/api/3.1/projects/project_name/manifest",
        timeout=300,
    )


@patch("spectacles.client.requests.Session.get")
def test_get_active_branch(mock_get, client):
    mock_get.return_value.json.return_value = {"name": "test_active_branch"}
    active_branch = client.get_active_branch("project_name")
    assert active_branch == "test_active_branch"
    mock_get.assert_called_once_with(
        url="https://test.looker.com:19999/api/3.1/projects/project_name/git_branch",
        timeout=300,
    )


@patch("spectacles.client.requests.Session.post")
def test_create_branch(mock_post, client):
    client.create_branch("project_name", "test_branch_name")
    mock_post.assert_called_once_with(
        url="https://test.looker.com:19999/api/3.1/projects/project_name/git_branch",
        timeout=300,
        json={"name": "test_branch_name", "ref": "master"},
    )


@patch("spectacles.client.requests.Session.delete")
def test_delete_branch(mock_delete, client):
    client.delete_branch("project_name", "test_branch_name")
    mock_delete.assert_called_once_with(
        url="https://test.looker.com:19999/api/3.1/projects/project_name/git_branch/test_branch_name",
=======
@patch("spectacles.client.requests.Session.post")
def test_create_query_lacking_dimensions(mock_post, client):
    QUERY_ID = 124950204921
    mock_post.return_value.json.return_value = {"id": QUERY_ID}
    query_id = client.create_query("test_model", "test_explore_one", [])
    assert query_id == QUERY_ID
    mock_post.assert_called_once_with(
        url="https://test.looker.com:19999/api/3.1/queries",
        json={
            "model": "test_model",
            "view": "test_explore_one",
            "fields": [],
            "limit": 0,
            "filter_expression": "1=2",
        },
>>>>>>> a18e70c6
        timeout=300,
    )<|MERGE_RESOLUTION|>--- conflicted
+++ resolved
@@ -45,13 +45,10 @@
         },
         create_query_task={"query_id": 13041},
         get_query_task_multi_results={"query_task_ids": ["ajsdkgj", "askkwk"]},
-<<<<<<< HEAD
         create_branch={"project": "project_name", "branch": "branch_name"},
         delete_branch={"project": "project_name", "branch": "branch_name"},
         get_active_branch={"project": "project_name"},
         get_dependent_projects={"project": "project_name"},
-=======
->>>>>>> a18e70c6
     )
 
 
@@ -136,7 +133,6 @@
     )
 
 
-<<<<<<< HEAD
 @patch("spectacles.client.requests.Session.get")
 def test_get_dependent_projects(mock_get, client):
     mock_get.return_value.json.return_value = {
@@ -179,7 +175,9 @@
     client.delete_branch("project_name", "test_branch_name")
     mock_delete.assert_called_once_with(
         url="https://test.looker.com:19999/api/3.1/projects/project_name/git_branch/test_branch_name",
-=======
+        timeout=300,
+    )
+      
 @patch("spectacles.client.requests.Session.post")
 def test_create_query_lacking_dimensions(mock_post, client):
     QUERY_ID = 124950204921
@@ -195,6 +193,5 @@
             "limit": 0,
             "filter_expression": "1=2",
         },
->>>>>>> a18e70c6
         timeout=300,
     )