--- conflicted
+++ resolved
@@ -952,7 +952,6 @@
       - Accept-Encoding, Origin
       X-B3-ParentSpanId:
       - 8c11a5f82d9e2a17
-<<<<<<< HEAD
       X-B3-Sampled:
       - '0'
       X-B3-SpanId:
@@ -1000,55 +999,6 @@
       X-B3-SpanId:
       - df188d876fe8c6b7
       X-B3-TraceId:
-=======
-      X-B3-Sampled:
-      - '0'
-      X-B3-SpanId:
-      - 8c11a5f82d9e2a17
-      X-B3-TraceId:
-      - 62475a29c21b2f408c11a5f82d9e2a17
-      X-Content-Type-Options:
-      - nosniff
-    status:
-      code: 200
-      message: OK
-- request:
-    body: '{"model": "eye_exam", "view": "users", "fields": ["users.city", "users.email",
-      "users.first_name", "users.id", "users.last_name", "users.state"], "limit":
-      0, "filter_expression": "1=2"}'
-    headers:
-      Content-Length:
-      - '185'
-      Content-Type:
-      - application/json
-      Cookie:
-      - looker.browser=9881689
-    method: POST
-    uri: https://spectacles.looker.com:19999/api/3.1/queries?fields=id%2Cshare_url
-  response:
-    body:
-      string: '{"id":2216,"share_url":"https://spectacles.looker.com/x/XZAL69PohkzXTUbfYcq3V9"}'
-    headers:
-      Connection:
-      - keep-alive
-      Content-Length:
-      - '80'
-      Content-Type:
-      - application/json
-      Date:
-      - Fri, 01 Apr 2022 20:01:46 GMT
-      Strict-Transport-Security:
-      - max-age=15724800; includeSubDomains
-      Vary:
-      - Accept-Encoding, Origin
-      X-B3-ParentSpanId:
-      - df188d876fe8c6b7
-      X-B3-Sampled:
-      - '0'
-      X-B3-SpanId:
-      - df188d876fe8c6b7
-      X-B3-TraceId:
->>>>>>> 2e10ddb8
       - 62475a2a67525f24df188d876fe8c6b7
       X-Content-Type-Options:
       - nosniff
@@ -2252,7 +2202,6 @@
       - Accept-Encoding, Origin
       X-B3-ParentSpanId:
       - 457ccb1e8d32447d
-<<<<<<< HEAD
       X-B3-Sampled:
       - '0'
       X-B3-SpanId:
@@ -2300,55 +2249,6 @@
       X-B3-SpanId:
       - 1709df6ede3babcd
       X-B3-TraceId:
-=======
-      X-B3-Sampled:
-      - '0'
-      X-B3-SpanId:
-      - 457ccb1e8d32447d
-      X-B3-TraceId:
-      - 62475a338490ef67457ccb1e8d32447d
-      X-Content-Type-Options:
-      - nosniff
-    status:
-      code: 200
-      message: OK
-- request:
-    body: '{"model": "eye_exam", "view": "users", "fields": ["users.city", "users.email",
-      "users.first_name", "users.id", "users.last_name", "users.state"], "limit":
-      0, "filter_expression": "1=2"}'
-    headers:
-      Content-Length:
-      - '185'
-      Content-Type:
-      - application/json
-      Cookie:
-      - looker.browser=9881689
-    method: POST
-    uri: https://spectacles.looker.com:19999/api/3.1/queries?fields=id%2Cshare_url
-  response:
-    body:
-      string: '{"id":2216,"share_url":"https://spectacles.looker.com/x/XZAL69PohkzXTUbfYcq3V9"}'
-    headers:
-      Connection:
-      - keep-alive
-      Content-Length:
-      - '80'
-      Content-Type:
-      - application/json
-      Date:
-      - Fri, 01 Apr 2022 20:01:55 GMT
-      Strict-Transport-Security:
-      - max-age=15724800; includeSubDomains
-      Vary:
-      - Accept-Encoding, Origin
-      X-B3-ParentSpanId:
-      - 1709df6ede3babcd
-      X-B3-Sampled:
-      - '0'
-      X-B3-SpanId:
-      - 1709df6ede3babcd
-      X-B3-TraceId:
->>>>>>> 2e10ddb8
       - 62475a337b16d9dd1709df6ede3babcd
       X-Content-Type-Options:
       - nosniff
@@ -2793,7 +2693,6 @@
     headers:
       Content-Length:
       - '0'
-<<<<<<< HEAD
       Cookie:
       - looker.browser=9881689
     method: POST
@@ -2828,42 +2727,6 @@
     headers:
       Cookie:
       - looker.browser=9881689
-=======
-      Cookie:
-      - looker.browser=9881689
-    method: POST
-    uri: https://spectacles.looker.com:19999/api/3.1/projects/eye_exam/reset_to_remote
-  response:
-    body:
-      string: ''
-    headers:
-      Connection:
-      - keep-alive
-      Date:
-      - Fri, 01 Apr 2022 20:02:01 GMT
-      Strict-Transport-Security:
-      - max-age=15724800; includeSubDomains
-      Vary:
-      - Origin
-      X-B3-ParentSpanId:
-      - 3838135c2887f1f0
-      X-B3-Sampled:
-      - '0'
-      X-B3-SpanId:
-      - 3838135c2887f1f0
-      X-B3-TraceId:
-      - 62475a38d7857ca33838135c2887f1f0
-      X-Content-Type-Options:
-      - nosniff
-    status:
-      code: 204
-      message: No Content
-- request:
-    body: null
-    headers:
-      Cookie:
-      - looker.browser=9881689
->>>>>>> 2e10ddb8
     method: GET
     uri: https://spectacles.looker.com:19999/api/3.1/session
   response:
@@ -3322,7 +3185,6 @@
       - application/json
       Date:
       - Fri, 01 Apr 2022 20:02:03 GMT
-<<<<<<< HEAD
       Strict-Transport-Security:
       - max-age=15724800; includeSubDomains
       Vary:
@@ -3359,14 +3221,11 @@
       - application/json
       Date:
       - Fri, 01 Apr 2022 20:02:03 GMT
-=======
->>>>>>> 2e10ddb8
-      Strict-Transport-Security:
-      - max-age=15724800; includeSubDomains
-      Vary:
-      - Accept-Encoding, Origin
-      X-B3-ParentSpanId:
-<<<<<<< HEAD
+      Strict-Transport-Security:
+      - max-age=15724800; includeSubDomains
+      Vary:
+      - Accept-Encoding, Origin
+      X-B3-ParentSpanId:
       - 10d4305a48746947
       X-B3-Sampled:
       - '0'
@@ -3374,15 +3233,6 @@
       - 10d4305a48746947
       X-B3-TraceId:
       - 62475a3b8959879910d4305a48746947
-=======
-      - 090818a66593b76e
-      X-B3-Sampled:
-      - '0'
-      X-B3-SpanId:
-      - 090818a66593b76e
-      X-B3-TraceId:
-      - 62475a3b68b35852090818a66593b76e
->>>>>>> 2e10ddb8
       X-Content-Type-Options:
       - nosniff
     status:
@@ -3397,45 +3247,6 @@
     uri: https://spectacles.looker.com:19999/api/3.1/query_tasks/multi_results?query_task_ids=bdd83579a52da8f86655b930ce721fe2
   response:
     body:
-<<<<<<< HEAD
-=======
-      string: '{"bdd83579a52da8f86655b930ce721fe2":{"status":"added"}}'
-    headers:
-      Connection:
-      - keep-alive
-      Content-Length:
-      - '55'
-      Content-Type:
-      - application/json
-      Date:
-      - Fri, 01 Apr 2022 20:02:03 GMT
-      Strict-Transport-Security:
-      - max-age=15724800; includeSubDomains
-      Vary:
-      - Accept-Encoding, Origin
-      X-B3-ParentSpanId:
-      - 10d4305a48746947
-      X-B3-Sampled:
-      - '0'
-      X-B3-SpanId:
-      - 10d4305a48746947
-      X-B3-TraceId:
-      - 62475a3b8959879910d4305a48746947
-      X-Content-Type-Options:
-      - nosniff
-    status:
-      code: 200
-      message: OK
-- request:
-    body: null
-    headers:
-      Cookie:
-      - looker.browser=9881689
-    method: GET
-    uri: https://spectacles.looker.com:19999/api/3.1/query_tasks/multi_results?query_task_ids=bdd83579a52da8f86655b930ce721fe2
-  response:
-    body:
->>>>>>> 2e10ddb8
       string: '{"bdd83579a52da8f86655b930ce721fe2":{"status":"running"}}'
     headers:
       Connection:
@@ -5389,7 +5200,6 @@
       - application/json
       Date:
       - Fri, 01 Apr 2022 20:02:20 GMT
-<<<<<<< HEAD
       Strict-Transport-Security:
       - max-age=15724800; includeSubDomains
       Vary:
@@ -5407,88 +5217,4 @@
     status:
       code: 200
       message: OK
-- request:
-    body: null
-    headers:
-      Cookie:
-      - looker.browser=16124178
-    method: GET
-    uri: https://spectacles.looker.com:19999/api/3.1/projects/eye_exam/manifest
-  response:
-    body:
-      string: '{"name":"eye_exam","imports":[{"name":"welcome_to_looker","url":null,"ref":null,"is_remote":false,"can":{}}],"localization_settings":null,"can":{}}'
-    headers:
-      Connection:
-      - keep-alive
-      Content-Length:
-      - '147'
-      Content-Type:
-      - application/json
-      Date:
-      - Thu, 03 Mar 2022 12:57:57 GMT
-      Strict-Transport-Security:
-      - max-age=15724800; includeSubDomains
-      Vary:
-      - Accept-Encoding, Origin
-      X-B3-ParentSpanId:
-      - 450b2010758cb87e
-      X-B3-Sampled:
-      - '0'
-      X-B3-SpanId:
-      - 450b2010758cb87e
-      X-B3-TraceId:
-      - 6220bb5597e230f6450b2010758cb87e
-      X-Content-Type-Options:
-      - nosniff
-    status:
-      code: 200
-      message: OK
-- request:
-    body: null
-    headers:
-      Cookie:
-      - looker.browser=16124178
-    method: GET
-    uri: https://spectacles.looker.com:19999/api/3.1/projects/eye_exam/manifest
-  response:
-    body:
-      string: '{"name":"eye_exam","imports":[{"name":"welcome_to_looker","url":null,"ref":null,"is_remote":false,"can":{}}],"localization_settings":null,"can":{}}'
-    headers:
-      Connection:
-      - keep-alive
-      Content-Length:
-      - '147'
-      Content-Type:
-      - application/json
-      Date:
-      - Thu, 03 Mar 2022 12:58:00 GMT
-=======
->>>>>>> 2e10ddb8
-      Strict-Transport-Security:
-      - max-age=15724800; includeSubDomains
-      Vary:
-      - Accept-Encoding, Origin
-      X-B3-ParentSpanId:
-<<<<<<< HEAD
-      - c63d748e4df29729
-      X-B3-Sampled:
-      - '0'
-      X-B3-SpanId:
-      - c63d748e4df29729
-      X-B3-TraceId:
-      - 6220bb58b90f3776c63d748e4df29729
-=======
-      - 7b4e01a6a037c240
-      X-B3-Sampled:
-      - '0'
-      X-B3-SpanId:
-      - 7b4e01a6a037c240
-      X-B3-TraceId:
-      - 62475a4c1cd537197b4e01a6a037c240
->>>>>>> 2e10ddb8
-      X-Content-Type-Options:
-      - nosniff
-    status:
-      code: 200
-      message: OK
 version: 1